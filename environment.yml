--- conflicted
+++ resolved
@@ -1,18 +1,6 @@
 name: osml_models
-
+channels:
+  - conda-forge
 dependencies:
   - conda-forge::gdal=3.7.0
-  - conda-forge::proj=9.2.1
-<<<<<<< HEAD
-=======
-  - conda-forge::libgcc
-  - conda-forge::cython=0.29.36
-  - conda-forge::libjpeg-turbo=2.1.5.1
-  - conda-forge::pytorch=2.0.0
-  - conda-forge::torchvision=0.15.2
-  - conda-forge::pycocotools=2.0.6
-  - conda-forge::detectron2=0.6
->>>>>>> 56f0639d
-
-channels:
-  - conda-forge+  - conda-forge::proj=9.2.1